--- conflicted
+++ resolved
@@ -17,11 +17,8 @@
 public class DefaultRetryPolicyFactory : IRetryPolicyFactory
 {
     private const int RetryCount = 5;
-<<<<<<< HEAD
-=======
     private const int RetryBaseDelaySeconds = 2;
 
->>>>>>> 792f11ee
     private readonly ILogger<DefaultRetryPolicyFactory> _logger;
 
     /// <summary>
@@ -42,11 +39,7 @@
             .Handle<Exception>()
             .WaitAndRetryAsync(
                 retryCount: RetryCount,
-<<<<<<< HEAD
-                sleepDurationProvider: retryAttempt => TimeSpan.FromSeconds(Math.Pow(2, retryAttempt)),
-=======
                 sleepDurationProvider: retryAttempt => TimeSpan.FromSeconds(Math.Pow(RetryBaseDelaySeconds, retryAttempt)),
->>>>>>> 792f11ee
                 onRetry: async (exception, timeSpan, retryCount, context) =>
                 {
                     _logger.LogDebug("Retry execution event,queue [{Queue}],retry count [{RetryCount}],timespan [{TimeSpan}]", queue, retryCount, timeSpan);
