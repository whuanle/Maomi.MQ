--- conflicted
+++ resolved
@@ -14,34 +14,4 @@
 public interface IEmptyConsumer<TMessage> : IConsumer<TMessage>
     where TMessage : class
 {
-<<<<<<< HEAD
-}
-
-/// <summary>
-/// Empty consumer, only the definition is created, no consumption is performed.<br />
-/// 空消费者，只创建定义，不执行消费.
-/// </summary>
-/// <typeparam name="TEvent">Event model.</typeparam>
-public abstract class EmptyConsumer<TEvent> : IEmptyConsumer<TEvent>
-    where TEvent : class
-{
-    /// <inheritdoc />
-    public Task ExecuteAsync(EventBody<TEvent> message)
-    {
-        return Task.CompletedTask;
-    }
-
-    /// <inheritdoc />
-    public Task FaildAsync(Exception ex, int retryCount, EventBody<TEvent>? message)
-    {
-        return Task.CompletedTask;
-    }
-
-    /// <inheritdoc />
-    public Task<bool> FallbackAsync(EventBody<TEvent>? message)
-    {
-        return Task.CompletedTask;
-    }
-=======
->>>>>>> 792f11ee
 }